use leansig_core::{AggregatedSignature, AggregatedVerifier};
use leansig_shared::PublicInputs;
use risc0_zkvm::guest::env;
<<<<<<< HEAD
use shared::XmssTestData;
use leansig_core::AggregatedVerifier;

fn main() {
    // Read the test data containing public inputs and aggregated signature
    let test_data: XmssTestData = env::read();
    
    // Extract the components
    let public_inputs = test_data.public_inputs;
    let aggregated_signature = test_data.aggregated_signature;
    
    // Create the aggregated verifier with the validator roots
    let verifier = AggregatedVerifier::new(
        public_inputs.validator_roots.clone(),
        public_inputs.spec.clone(),
    );
    
    // Verify the aggregated signature
    let verification_result = verifier.verify(
        &public_inputs.message,
        &aggregated_signature,
    );
    
    // The verification must succeed, otherwise the proof generation will fail
    assert!(verification_result, "XMSS signature verification failed");
    
    // Commit the public inputs to the journal for the host to verify
    // This ensures the proof is bound to specific inputs
    env::commit(&public_inputs);
    
    // Optionally commit a success flag
    env::commit(&verification_result);
=======

fn main() {
    let public_inputs: PublicInputs = env::read();
    let aggregated_signature: AggregatedSignature = env::read();

    let verifier = AggregatedVerifier::new(public_inputs.validator_roots.clone(), public_inputs.spec.clone());

    assert!(
        verifier.verify(&public_inputs.message, &aggregated_signature),
        "Aggregated signature verification failed"
    );

    env::commit(&public_inputs);
>>>>>>> 6f1ec469
}<|MERGE_RESOLUTION|>--- conflicted
+++ resolved
@@ -1,52 +1,28 @@
 use leansig_core::{AggregatedSignature, AggregatedVerifier};
 use leansig_shared::PublicInputs;
 use risc0_zkvm::guest::env;
-<<<<<<< HEAD
-use shared::XmssTestData;
-use leansig_core::AggregatedVerifier;
 
 fn main() {
-    // Read the test data containing public inputs and aggregated signature
-    let test_data: XmssTestData = env::read();
-    
-    // Extract the components
-    let public_inputs = test_data.public_inputs;
-    let aggregated_signature = test_data.aggregated_signature;
-    
+    // Read the public inputs and aggregated signature separately
+    let public_inputs: PublicInputs = env::read();
+    let aggregated_signature: AggregatedSignature = env::read();
+
     // Create the aggregated verifier with the validator roots
     let verifier = AggregatedVerifier::new(
         public_inputs.validator_roots.clone(),
         public_inputs.spec.clone(),
     );
-    
+
     // Verify the aggregated signature
-    let verification_result = verifier.verify(
-        &public_inputs.message,
-        &aggregated_signature,
-    );
-    
+    let verification_result = verifier.verify(&public_inputs.message, &aggregated_signature);
+
     // The verification must succeed, otherwise the proof generation will fail
     assert!(verification_result, "XMSS signature verification failed");
-    
+
     // Commit the public inputs to the journal for the host to verify
     // This ensures the proof is bound to specific inputs
     env::commit(&public_inputs);
-    
+
     // Optionally commit a success flag
     env::commit(&verification_result);
-=======
-
-fn main() {
-    let public_inputs: PublicInputs = env::read();
-    let aggregated_signature: AggregatedSignature = env::read();
-
-    let verifier = AggregatedVerifier::new(public_inputs.validator_roots.clone(), public_inputs.spec.clone());
-
-    assert!(
-        verifier.verify(&public_inputs.message, &aggregated_signature),
-        "Aggregated signature verification failed"
-    );
-
-    env::commit(&public_inputs);
->>>>>>> 6f1ec469
 }